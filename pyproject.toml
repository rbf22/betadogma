--- conflicted
+++ resolved
@@ -24,11 +24,8 @@
 einops = ">=0.8"
 networkx = ">=3.2"
 numba = ">=0.59"
-<<<<<<< HEAD
 enformer-pytorch = ">=0.8.0"
-=======
 pytest = {version = ">=8.0", optional = true}
->>>>>>> 1328b95a
 
 [tool.poetry.extras]
 test = ["pytest"]
